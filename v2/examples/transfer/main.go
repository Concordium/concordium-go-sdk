--- conflicted
+++ resolved
@@ -11,14 +11,12 @@
 	"github.com/BoostyLabs/concordium-go-sdk/v2"
 	"github.com/BoostyLabs/concordium-go-sdk/v2/pb"
 	"github.com/BoostyLabs/concordium-go-sdk/v2/transactions/send"
-	"github.com/btcsuite/btcutil/base58"
 )
 
 // for this example we need to pass signKey, verifyKey and 2 wallet pubkeys - sender and receiver, sender need to have funds to transfer. note: accounts must be on test network.
 // sending block item + verify that transaction exists in block.
 // to run this example write in terminal in directory of main.go file "go run main.go *signKey* *verifyKey* *senderPubKey* *receiverPubKey*".
 // signKey and verifyKey are keys you can download after creating your wallet and copy from file, pubkey you can check in wallet accounts.
-// for repeating test nonce (SequenceNumber) need to be incremented by 1 each run.
 func main() {
 	args := os.Args
 	if len(args) < 5 {
@@ -42,19 +40,18 @@
 		log.Fatalf("failed to create new client, err: %v", err)
 	}
 
-	sender, _, err := base58.CheckDecode(senderPubKey)
+	sender, err := v2.AccountAddressFromString(senderPubKey)
 	if err != nil {
 		log.Fatalf("failed to decode sender, err: %v", err)
 	}
 
-	receiver, _, err := base58.CheckDecode(receiverPubKey)
+	receiver, err := v2.AccountAddressFromString(receiverPubKey)
 	if err != nil {
 		log.Fatalf("failed to decode receiver, err: %v", err)
 	}
 
 	ctx := context.Background()
-	senderAddr := v2.AccountAddressFromBytes(sender)
-	sequenceNumber, err := client.GetNextAccountSequenceNumber(ctx, &senderAddr)
+	sequenceNumber, err := client.GetNextAccountSequenceNumber(ctx, &sender)
 	if err != nil {
 		log.Fatalf("failed to get next sender sequnce number, err: %v", err)
 	}
@@ -71,26 +68,12 @@
 
 	signer := v2.NewSimpleSigner(privateKey)
 
-	senderAccount, err := v2.AccountAddressFromBytes(sender)
-	if err != nil {
-		log.Fatalf("failed to receive account from bytes, err: %v", err)
-	}
-
-	receiverAccount, err := v2.AccountAddressFromBytes(receiver)
-	if err != nil {
-		log.Fatalf("failed to receive account from bytes, err: %v", err)
-	}
-
 	accountTx, err := send.Transfer(
 		signer,
-<<<<<<< HEAD
-		senderAddr,
-=======
-		senderAccount,
->>>>>>> be8e63a7
+		sender,
 		nonce,
 		expiry,
-		receiverAccount,
+		receiver,
 		amount,
 	)
 	if err != nil {
@@ -127,8 +110,12 @@
 		fmt.Println("block item hash:", items[0].Hash.Hex())
 
 		// compare transaction hash value
-		if items[0].Hash.Value != txHash.Value {
-			log.Fatalf("tx hash not match expected")
+		for _, item := range items {
+			if item.Hash.Value == txHash.Value {
+				return
+			}
 		}
+
+		log.Fatalf("tx hash not match expected")
 	}
 }